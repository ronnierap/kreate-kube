import logging
import os
import re
from collections.abc import Mapping
from typing import Any, TYPE_CHECKING, Sequence

<<<<<<< HEAD
import jinja2

from ._core import wrap
=======
from ._core import wrap, DictWrapper
>>>>>>> 1a549dbd
from ._konfig import Konfig
from ._kontext import check_requires

if TYPE_CHECKING:
    from ._app import App

logger = logging.getLogger(__name__)


class KomponentKlass:
    def __init__(self, python_class, name: str, info: Mapping) -> None:
        self.python_class = python_class
        self.name = name
        self.info : DictWrapper = wrap(info)

    def kreate_komponent(self, app: "App", shortname: str) -> "Komponent":
        return self.python_class(app, self, shortname)

    def check_requirements(self):
        check_requires(self.info.get("requires", {}))

class Komponent:
    """A base class for other komponents"""

    def __init__(
            self,
            app: "App",
            klass: KomponentKlass,
            shortname: str = None,
    ):
        self.app = app
        self.klass = klass
        self.shortname = shortname or "main"
        self.id = f"{klass.name}.{shortname}"
        self.strukture = wrap(self._find_strukture())
        self.field = Field(self)
        name = (
                self.strukture.get("name", None)
                or app.komponent_naming(self.klass.name, self.shortname)
                or self.calc_name()
        )
        self.name = name.lower()
        if self.skip():
            # do not load the template (strukture might be missing)
            logger.info(f"ignoring {self.name}")
        else:
            logger.debug(f"adding  {self.id}")
            self.app.add_komponent(self)

    def skip(self):
        return self.strukture.get("ignore", False)

    def implements(self, name: str) -> bool:
        if self.klass.info.get_path(f"implements.{name}", "True") == "True":
            return True
        for cls in self.__class__.__mro__:
            if cls.__name__ == name:
                return True
        return False

    def aktivate(self):
        # Abstract Method, sub-classes may implement this method
        pass

    def __str__(self) -> str:
        return f"<{self.__class__.__name__} {self.id} {self.name}>"

    def calc_name(self):
        appname = self.app.konfig.get_path("app.appname")
        if self.shortname == "main":
            return f"{appname}-{self.klass.name}"
        return f"{appname}-{self.klass.name}-{self.shortname}"

    def _find_strukture(self):
        strukt = self.app.strukture.get_path(self.id)
        if strukt is None:
            logger.debug(f"could not find strukture for {self.id}")
            return {}
        return strukt

    def is_secret(self) -> bool:
        return self.klass.info.get("secret", False)

    def kreate_file(self) -> None:
        filename = self.get_filename()
        if filename:
            path = self.app.target_path / filename
            if self.is_secret():
                self.app.kontext.add_cleanup_path(path)
            os.makedirs(path.parent, exist_ok=True)
            text = self.kreate_file_data()
            with open(path, "w") as f:
                f.write(text)

    def kreate_file_data(self) -> str:
        raise NotImplementedError(f"no kreate_file_data for {type(self)}")

    def invoke_options(self):
        options = self.strukture.get("options", [])
        for opt in options or []:
            if isinstance(opt, str):
                logger.debug(f"invoking {self} option {opt}")
                getattr(self, opt)()
            elif isinstance(opt, Mapping):
                self.__invoke_mapping_options(opt)
            else:
                logger.warning(f"option {opt} for {self.name} not supported")

    def __invoke_mapping_options(self, opt):
        for key in opt.keys():
            val = opt.get(key)
            if isinstance(val, Mapping):
                logger.debug(
                    f"invoking {self} option {key}" f" with kwargs parameters {val}"
                )
                getattr(self, key)(**dict(val))
            elif isinstance(val, list):
                logger.debug(
                    f"invoking {self} option {key}" f" with list parameters {val}"
                )
                getattr(self, key)(*val)
            elif isinstance(val, str):
                logger.debug(
                    f"invoking {self} option {key}" f" with string parameter {val}"
                )
                getattr(self, key)(val)
            elif isinstance(val, int):
                logger.debug(f"invoking {self} option {key} with int parameter {val}")
                getattr(self, key)(int(val))
            else:
                logger.warning(f"option map {opt} for {self.name} not supported")

    def get_filename(self):
        if self.strukture.get("target_filename"):
            return self.strukture.get("target_filename")
        return f"{self.klass.name}-{self.shortname}.yaml".lower()

    def _field(self, fieldname: str, default=None):
        if fieldname in self.strukture:
            return self.strukture[fieldname]
        if result := self.strukture.get_path(f"field.{fieldname}"):
            return result
        konf = self.app.konfig
        result = konf.get_path(f"val.{self.id}.{fieldname}")  # deprecated in 2.0.0
        if result is None:
            result = konf.get_path(f"val.field.{self.id}.{fieldname}")
        if result is None:
            result = konf.get_path(
                f"val.{self.klass.name}.{fieldname}"
            )  # deprecated in 2.0.0
        if result is None:
            result = konf.get_path(f"val.field.{self.klass.name}.{fieldname}")
        if result is None:
            result = konf.get_path(f"val.generic.{fieldname}")  # deprecated in 2.0.0
        if result is None:
            result = konf.get_path(f"val.field.generic.{fieldname}")
        if result is not None:
            return result
        if default is not None:
            return default
        raise jinja2.exceptions.UndefinedError(f"Unknown field {fieldname} in {self}")

    def _contains_field(self, key) -> bool:
        marker = object()
        if self._field(key, marker) is marker:
            return False
        return True


class Field:
    def __init__(self, komp: Komponent) -> None:
        self._komp = komp

    def get(self, __name: str) -> Any:
        return self._komp._field(__name)

    def __getattr__(self, __name: str) -> Any:
        return self._komp._field(__name)

    def __contains__(self, key):
        return self._komp._contains_field(key)


class TextFile(Komponent):
    def __init__(self, app: "App", klass: KomponentKlass, shortname: str = None):
        super().__init__(app, klass, shortname)
        self.from_location = self.strukture.get("from")
        self.filename = self.strukture.get("filename")

    def get_filename(self):
        return self.filename

    def is_secret(self):
        return super().is_secret() or "dekrypt:" in self.from_location

    def kreate_file_data(self) -> str:
        return self.app.konfig.load_repo_file(self.from_location)


class JinjaKomponent(Komponent):
    """An object that is parsed from a jinja template and strukture"""

    def __init__(self, app: "App", klass: KomponentKlass, shortname: str = None):
        super().__init__(app, klass, shortname)
        self.data = None
        self._template_text = None

    # caching template content
    def template_text(self, konfig: Konfig):
        if not self._template_text:
            tmpl = self.get_template_location()
            self._template_text = konfig.load_repo_file(tmpl)
        return self._template_text

    def template_find_text(self, reg_exp: str) -> Sequence[str]:
        return re.findall(reg_exp, self.klass.template_text(self.app.konfig))

    def aktivate(self):
        komponent_vars = self._template_vars()
        template = self.get_template_location()
        if not template:
            raise KeyError(f"no template defined for {self.id} in {self.klass.info}")
        self.data = self.app.konfig.jinyaml.render_jinja(template, komponent_vars)

    def get_template_location(self) -> str:
        return self.klass.info.get("template")

    def kreate_file_data(self) -> None:
        return self.data

    def _template_vars(self):
        result = dict(self.app.konfig.yaml)
        result["my"] = self
        return result


class JinjaFile(JinjaKomponent):
    def get_template_location(self) -> str:
        return self.strukture.get("template")


class MultiJinYamlKomponent(JinjaKomponent):
    def __init__(self, app: "App", klass: KomponentKlass, shortname: str = None):
        super().__init__(app, klass, shortname)
        self.documents = None

    def aktivate(self):
        template_vars = self._template_vars()
        template = self.get_template_location()
        self.documents = self.app.konfig.jinyaml.render_multi_yaml(
            template, template_vars
        )

    def kreate_file(self) -> None:
        filename = self.get_filename()
        if filename:
            path = self.app.target_path / filename
            if self.is_secret():
                self.app.kontext.add_cleanup_path(path)
            os.makedirs(path.parent, exist_ok=True)
            with open(path, "w") as f:
                for doc in self.documents:
                    f.write("---\n")
                    self.app.konfig.jinyaml.dump(doc, f)


class JinYamlKomponent(JinjaKomponent):
    def __init__(self, app: "App", klass: KomponentKlass, shortname: str = None):
        super().__init__(app, klass, shortname)
        self.yaml = None

    def aktivate(self):
        template_vars = self._template_vars()
        template = self.get_template_location()
        self.yaml = wrap(self.app.konfig.jinyaml.render_yaml(template, template_vars))
        self.invoke_options()
        self.add_additions()
        self.remove_deletions()

    def get_path(self, path: str, default=None):
        return self.yaml.get_path(path, default=default)

    def set_path(self, path: str, val):
        return self.yaml.set_path(path, val)

    def kreate_file(self) -> None:
        filename = self.get_filename()
        if filename:
            path = self.app.target_path / filename
            if self.is_secret():
                self.app.kontext.add_cleanup_path(path)
            os.makedirs(path.parent, exist_ok=True)
            with open(path, "w") as f:
                self.app.konfig.jinyaml.dump(self.yaml.data, f)

    def add_additions(self):
        additions = self.strukture.get("add", {})
        for path in additions:
            self.yaml.set_path(path, additions[path])

    def remove_deletions(self):
        removals = self.strukture.get("remove", [])
        for path in removals:
            self.yaml.del_path(path)

    def optional(self, fieldname: str) -> str:
        if fieldname not in self.field:
            return ""
        val = self._field(fieldname)
        return f"{fieldname}: {val}"<|MERGE_RESOLUTION|>--- conflicted
+++ resolved
@@ -3,14 +3,9 @@
 import re
 from collections.abc import Mapping
 from typing import Any, TYPE_CHECKING, Sequence
-
-<<<<<<< HEAD
 import jinja2
 
-from ._core import wrap
-=======
 from ._core import wrap, DictWrapper
->>>>>>> 1a549dbd
 from ._konfig import Konfig
 from ._kontext import check_requires
 
